--- conflicted
+++ resolved
@@ -23,28 +23,6 @@
 build-backend = "poetry.core.masonry.api"
 
 [tool.ruff]
-<<<<<<< HEAD
-line-length = 100
-target-version = "py312"
-
-[tool.ruff.lint]
-select = ["E", "F", "N", "W", "I", "UP", "B", "D"]
-ignore = ["E501"]
-
-[tool.ruff.lint.pydocstyle]
-convention = "google"
-
-[tool.ruff.lint.per-file-ignores]
-"tests/*" = [
-    "D",
-    "N802",
-    "N803",
-    "S101",
-    "PLR2004",
-]
-[tool.ruff.lint.mccabe]
-max-complexity = 10
-=======
 fix = true
 
 [tool.mypy]
@@ -54,5 +32,4 @@
 [dependency-groups]
 dev = [
     "pre-commit (>=4.3.0,<5.0.0)"
-]
->>>>>>> e781f6bc
+]