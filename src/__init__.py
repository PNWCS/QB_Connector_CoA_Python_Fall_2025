--- conflicted
+++ resolved
@@ -1,13 +1,3 @@
-<<<<<<< HEAD
-"""Chart of Accounts CLI toolkit.
-
-Exposes the high-level ``run_account`` API for programmatic use.
-"""
-
-from .runner import run_accounts  # Public API for synchronisation
-
-__all__ = ["run_accounts"]  # Re-exported symbol
-=======
 """Payment terms CLI toolkit.
 
 Exposes the high-level ``run_payment_terms`` API for programmatic use.
@@ -15,5 +5,4 @@
 
 from .runner import run_chart_of_accounts  # Public API for synchronisation
 
-__all__ = ["run_chart_of_accounts"]  # Re-exported symbol
->>>>>>> e781f6bc
+__all__ = ["run_chart_of_accounts"]  # Re-exported symbol