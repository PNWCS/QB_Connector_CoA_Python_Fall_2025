"""Domain models for payment term synchronisation."""

from __future__ import annotations

from dataclasses import dataclass, field
from typing import Literal


SourceLiteral = Literal["excel", "quickbooks"]
ConflictReason = Literal["name_mismatch", "missing_in_excel", "missing_in_quickbooks"]


@dataclass(slots=True)
class PaymentTerm:
    """Represents a payment term synchronised between Excel and QuickBooks."""

    AccountType: str
<<<<<<< HEAD
=======
    number: int
>>>>>>> c287dd9f
    name: str
    source: SourceLiteral


@dataclass(slots=True)
class Conflict:
    """Describes a discrepancy between Excel and QuickBooks payment terms."""

    AccountType: str
    excel_name: str | None
    qb_name: str | None
    reason: ConflictReason


@dataclass(slots=True)
class ComparisonReport:
    """Groups comparison outcomes for later processing."""

    excel_only: list[PaymentTerm] = field(default_factory=list)
    qb_only: list[PaymentTerm] = field(default_factory=list)
    conflicts: list[Conflict] = field(default_factory=list)


__all__ = [
    "PaymentTerm",
    "Conflict",
    "ComparisonReport",
    "ConflictReason",
    "SourceLiteral",
]<|MERGE_RESOLUTION|>--- conflicted
+++ resolved
@@ -15,10 +15,7 @@
     """Represents a payment term synchronised between Excel and QuickBooks."""
 
     AccountType: str
-<<<<<<< HEAD
-=======
     number: int
->>>>>>> c287dd9f
     name: str
     source: SourceLiteral
 
