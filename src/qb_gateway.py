"""QuickBooks COM gateway helpers for chart of accounts."""

from __future__ import annotations

import xml.etree.ElementTree as ET
from collections.abc import Iterator
from contextlib import contextmanager

try:
    import win32com.client
except ImportError:  # pragma: no cover
    win32com = None

from .models import Account

APP_NAME = "Quickbooks Connector"  # do not chanege this


def _require_win32com() -> None:
    if win32com is None:  # pragma: no cover - exercised via tests
        raise RuntimeError("pywin32 is required to communicate with QuickBooks")


@contextmanager
def _qb_session() -> Iterator[tuple[object, object]]:
    _require_win32com()
    session = win32com.client.Dispatch("QBXMLRP2.RequestProcessor")
    session.OpenConnection2("", APP_NAME, 1)
    ticket = session.BeginSession("", 0)
    try:
        yield session, ticket
    finally:
        try:
            session.EndSession(ticket)
        finally:
            session.CloseConnection()


def _send_qbxml(qbxml: str) -> ET.Element:
    with _qb_session() as (session, ticket):
        # print(f"Sending QBXML:\n{qbxml}")  # Debug output
        raw_response = session.ProcessRequest(ticket, qbxml)  # type: ignore[attr-defined]
        # print(f"Received response:\n{raw_response}")  # Debug output
    return _parse_response(raw_response)


def _parse_response(raw_xml: str) -> ET.Element:
    root = ET.fromstring(raw_xml)
    response = root.find(".//*[@statusCode]")
    if response is None:
        raise RuntimeError("QuickBooks response missing status information")

    status_code = int(response.get("statusCode", "0"))
    status_message = response.get("statusMessage", "")
    # Status code 1 means "no matching objects found" - this is OK for queries
    if status_code != 0 and status_code != 1:
        print(f"QuickBooks error ({status_code}): {status_message}")
        raise RuntimeError(status_message)
    return root


def fetch_accounts(company_file: str | None = None) -> list[Account]:
    """Return accounts in Chart of Accounts currently stored in QuickBooks."""
    qbxml = (
        '<?xml version="1.0"?>\n'
        '<?qbxml version="16.0"?>\n'
        "<QBXML>\n"
        '  <QBXMLMsgsRq onError="stopOnError">\n'
        "    <AccountQueryRq/>\n"
        "  </QBXMLMsgsRq>\n"
        "</QBXML>"
    )
    root = _send_qbxml(qbxml)
    terms: list[Account] = []
    for account_ret in root.findall(".//AccountRet"):
        id = account_ret.findtext("Desc") or ""
        name = account_ret.findtext("Name") or ""
        acc_number = account_ret.findtext("AccountNumber") or ""
        acc_type = account_ret.findtext("AccountType") or ""

        if not id:
            continue
        try:
            id = str(int(id))
        except ValueError:
            id = id.strip()
        if not id:
            continue

        terms.append(
            Account(
                id=id,
                name=name,
                number=acc_number,
                AccountType=acc_type,
                source="quickbooks",
            )
        )

    return terms


def add_accounts_batch(company_file: str | None, terms: list[Account]) -> list[Account]:
    """Create multiple acccounts in QuickBooks in a single batch request."""
    if not terms:
        return []

    # Build the QBXML with multiple AccountAddRq entries
    requests = []
    for term in terms:
        try:
            desc_value = int(term.id)
        except ValueError as exc:
            raise ValueError(
                f"id must be numeric for QuickBooks account terms: {term.id}"
            ) from exc

        requests.append(
            f"    <AccountAddRq>\n"
            f"      <AccountAdd>\n"
            f"        <Name>{_escape_xml(term.name)}</Name>\n"
            f"        <AccountType>{_escape_xml(term.AccountType)}</AccountType>\n"
            f"        <AccountNumber>{_escape_xml(term.number)}</AccountNumber>\n"
            f"        <Desc>{desc_value}</Desc>\n"
            f"      </AccountAdd>\n"
            f"    </AccountAddRq>"
        )

    qbxml = (
        '<?xml version="1.0"?>\n'
        '<?qbxml version="13.0"?>\n'
        "<QBXML>\n"
        '  <QBXMLMsgsRq onError="continueOnError">\n' + "\n".join(requests) + "\n"
        "  </QBXMLMsgsRq>\n"
        "</QBXML>"
    )

    try:
        root = _send_qbxml(qbxml)
    except RuntimeError as exc:
        # If the entire batch fails, return empty list
        print(f"Batch add failed: {exc}")
        return []

    # Parse all responses
    added_accounts: list[Account] = []
    for account_ret in root.findall(".//AccountRet"):
        id = account_ret.findtext("Desc")
        if not id:
            continue
        try:
            id = str(int(id))
        except ValueError:
            id = id.strip()
        name = (account_ret.findtext("Name") or "").strip()
        acc_number = account_ret.findtext("AccountNumber") or ""
        acc_type = (account_ret.findtext("AccountType") or "").strip()
        added_accounts.append(
            Account(
                id=id,
                name=name,
                number=acc_number,
                AccountType=acc_type,
                source="quickbooks",
            )
        )

    return added_accounts


def add_account(company_file: str | None, term: Account) -> Account:
    """Create an account in QuickBooks and return the stored record."""
    try:
        desc_value = int(term.id)
    except ValueError as exc:
        raise ValueError("id must be numeric for QuickBooks account") from exc

    qbxml = (
        '<?xml version="1.0"?>\n'
        '<?qbxml version="13.0"?>\n'
        "<QBXML>\n"
        '  <QBXMLMsgsRq onError="stopOnError">\n'
        "    <AccountAddRq>\n"
        "      <AccountAdd>\n"
        f"        <Name>{_escape_xml(term.name)}</Name>\n"
        f"        <AccountType>{_escape_xml(term.AccountType)}</AccountType>\n"  # UNSURE ABOUT THIS
        f"        <AccountNumber>{_escape_xml(term.number)}</AccountNumber>\n"
        f"        <Desc>{desc_value}</Desc>\n"
        "      </AccountAdd>\n"
        "    </AccountAddRq>\n"
        "  </QBXMLMsgsRq>\n"
        "</QBXML>"
    )

    try:
        root = _send_qbxml(qbxml)
    except RuntimeError as exc:
        # Check if error is "name already in use" (error code 3100)
        if "already in use" in str(exc):
            # Return the account as-is since it already exists
            return Account(
                id=term.id,
                name=term.name,
                AccountType=term.AccountType,
                number=term.number,
                source="quickbooks",
            )
        raise

    account_ret = root.find(".//AccountRet")
    if account_ret is None:
        return Account(
            id=term.id,
            name=term.name,
            AccountType=term.AccountType,
            number=term.number,
            source="quickbooks",
        )

    id = account_ret.findtext("Desc") or term.id
    try:
        id = str(int(id))
    except ValueError:
        id = id.strip()
    name = (account_ret.findtext("Name") or term.name).strip()
    acc_number = (account_ret.findtext("AccountNumber") or term.number).strip()
    acc_type = (account_ret.findtext("AccountType") or term.AccountType).strip()

    return Account(
        id=id, name=name, AccountType=acc_type, number=acc_number, source="quickbooks"
    )


def _escape_xml(value: str) -> str:
    return (
        value.replace("&", "&amp;")
        .replace("<", "&lt;")
        .replace(">", "&gt;")
        .replace('"', "&quot;")
        .replace("'", "&apos;")
    )


<<<<<<< HEAD
__all__ = ["fetch_accounts", "add_account", "add_accounts_batch"]

if __name__ == "__main__":  # pragma: no cover - manual invocation
    import sys


"""Simple test invocation to fetch and print accounts.

    try:
        qb_accounts = fetch_accounts("")
        for acc in qb_accounts:
            print(acc)
    except Exception as e:
        print(f"Error: {e}")
        sys.exit(1)

"""

try:
    acc1 = Account(
        id="101",
        name="Test Account 101",
        number="10101",
        AccountType="OtherIncome",
        source="quickbooks",
    )
    acc2 = Account(
        id="102",
        name="Test Account 102",
        number="20202",
        AccountType="OtherExpense",
        source="quickbooks",
    )
    added_batch = add_accounts_batch(None, [acc1, acc2])
    for acc in added_batch:
        print(f"Added in batch: {acc}")
except Exception as e:
    print(f"Error: {e}")
    sys.exit(1)
=======
__all__ = ["fetch_accounts", "add_account", "add_accounts_batch"]
>>>>>>> 3306224d
<|MERGE_RESOLUTION|>--- conflicted
+++ resolved
@@ -241,46 +241,4 @@
     )
 
 
-<<<<<<< HEAD
-__all__ = ["fetch_accounts", "add_account", "add_accounts_batch"]
-
-if __name__ == "__main__":  # pragma: no cover - manual invocation
-    import sys
-
-
-"""Simple test invocation to fetch and print accounts.
-
-    try:
-        qb_accounts = fetch_accounts("")
-        for acc in qb_accounts:
-            print(acc)
-    except Exception as e:
-        print(f"Error: {e}")
-        sys.exit(1)
-
-"""
-
-try:
-    acc1 = Account(
-        id="101",
-        name="Test Account 101",
-        number="10101",
-        AccountType="OtherIncome",
-        source="quickbooks",
-    )
-    acc2 = Account(
-        id="102",
-        name="Test Account 102",
-        number="20202",
-        AccountType="OtherExpense",
-        source="quickbooks",
-    )
-    added_batch = add_accounts_batch(None, [acc1, acc2])
-    for acc in added_batch:
-        print(f"Added in batch: {acc}")
-except Exception as e:
-    print(f"Error: {e}")
-    sys.exit(1)
-=======
-__all__ = ["fetch_accounts", "add_account", "add_accounts_batch"]
->>>>>>> 3306224d
+__all__ = ["fetch_accounts", "add_account", "add_accounts_batch"]