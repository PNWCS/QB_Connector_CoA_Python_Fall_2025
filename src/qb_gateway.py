--- conflicted
+++ resolved
@@ -88,9 +88,6 @@
             continue
 
         terms.append(
-<<<<<<< HEAD
-            Account(id=id, name=name, number=acc_number, AccountType=acc_type, source="quickbooks")
-=======
             Account(
                 id=id,
                 name=name,
@@ -98,7 +95,6 @@
                 AccountType=acc_type,
                 source="quickbooks",
             )
->>>>>>> e781f6bc
         )
 
     return terms
@@ -121,11 +117,7 @@
             f"    <AccountAddRq>\n"
             f"      <AccountAdd>\n"
             f"        <Name>{_escape_xml(term.name)}</Name>\n"
-<<<<<<< HEAD
-            f"        <AccountType>{_escape_xml(term.AccountType)}</AccountType>\n"  # UNSURE ABOUT THIS
-=======
             f"        <AccountType>{_escape_xml(term.AccountType)}</AccountType>\n"
->>>>>>> e781f6bc
             f"        <AccountNumber>{_escape_xml(term.number)}</AccountNumber>\n"
             f"        <Desc>{desc_value}</Desc>\n"
             f"      </AccountAdd>\n"
@@ -201,13 +193,8 @@
             return Account(
                 id=term.id,
                 name=term.name,
-<<<<<<< HEAD
-                acc_type=term.AccountType,
-                acc_number=term.number,
-=======
                 AccountType=term.AccountType,
                 number=term.number,
->>>>>>> e781f6bc
                 source="quickbooks",
             )
         raise
@@ -217,13 +204,8 @@
         return Account(
             id=term.id,
             name=term.name,
-<<<<<<< HEAD
-            acc_type=term.AccountType,
-            acc_number=term.number,
-=======
             AccountType=term.AccountType,
             number=term.number,
->>>>>>> e781f6bc
             source="quickbooks",
         )
 
@@ -253,11 +235,6 @@
 
 __all__ = ["fetch_accounts", "add_account", "add_accounts_batch"]
 
-<<<<<<< HEAD
-if __name__ == "__main__":  # pragma: no cover - manual invocation
-    import sys
-
-=======
 
 """
 if __name__ == "__main__":  # pragma: no cover - manual invocation
@@ -266,16 +243,12 @@
 
 Simple test invocation to fetch and print accounts.
 
->>>>>>> e781f6bc
     try:
         qb_accounts = fetch_accounts("")
         for acc in qb_accounts:
             print(acc)
     except Exception as e:
         print(f"Error: {e}")
-<<<<<<< HEAD
-        sys.exit(1)
-=======
         sys.exit(1)
 
 
@@ -289,5 +262,4 @@
 except Exception as e:
         print(f"Error: {e}")
         sys.exit(1)
-"""
->>>>>>> e781f6bc
+"""